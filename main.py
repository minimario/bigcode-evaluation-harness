import fnmatch
import json
import os

import datasets
import torch
import transformers
from accelerate import Accelerator
from transformers import AutoModelForCausalLM, AutoTokenizer, HfArgumentParser

from lm_eval.arguments import EvalArguments
from lm_eval.evaluator import Evaluator
from lm_eval.tasks import ALL_TASKS


class MultiChoice:
    def __init__(self, choices):
        self.choices = choices

    # Simple wildcard support (linux filename patterns)
    def __contains__(self, values):
        for value in values.split(","):
            if len(fnmatch.filter(self.choices, value)) == 0:
                return False

        return True

    def __iter__(self):
        for choice in self.choices:
            yield choice


def parse_args():
    parser = HfArgumentParser(EvalArguments)

    parser.add_argument(
        "--model",
        default="codeparrot/codeparrot-small",
        help="Model to evaluate, provide a repo name in Hugging Face hub or a local path",
    )
    parser.add_argument(
        "--revision",
        default=None,
        help="Model revision to use",
    )
    parser.add_argument(
        "--use_auth_token",
        action="store_true",
        help="Use the token generated when running `huggingface-cli login` (necessary for private model).",
    )
    parser.add_argument(
        "--trust_remote_code",
        action="store_true",
        help="Use a model with custom code, this requires executing code by the author of the model.",
    )
    parser.add_argument(
        "--tasks",
        default=None,
        choices=MultiChoice(ALL_TASKS),
        help=f"Evaluation tasks from {ALL_TASKS}",
    )
    parser.add_argument(
        "--batch_size",
        type=int,
        default=1,
        help="Batch size for evaluation on each worker, can be larger for HumanEval",
    )
    parser.add_argument(
        "--max_length_generation",
        type=int,
        default=512,
        help="Maximum length of generated sequence (prompt+generation)",
    )
    parser.add_argument(
        "--precision",
        type=str,
        default="fp32",
        help="Model precision, from: fp32, fp16 or bf16",
    )
    parser.add_argument(
        "--limit",
        type=int,
        default=None,
        help="Number of samples to solve and evaluate from the benchmark",
    )
    parser.add_argument(
        "--postprocess",
        action="store_false",
        help="Postprocess model outputs before execution, always on except during generation tests",
    )
    parser.add_argument(
        "--allow_code_execution",
        action="store_true",
        help="Allow code evaluation to execute external/untrusted Python code on your machine",
    )
    parser.add_argument(
        "--generation_only",
        action="store_true",
        help="Do code generation but no evaluation",
    )
    parser.add_argument(
        "--load_generations_path",
        type=str,
        default=None,
        help="Path of file with previously generated solutions, if provided generation is skipped and only evaluation is done",
    )
    parser.add_argument(
        "--metric_output_path",
        type=str,
        default="evaluation_results.json",
        help="Path to save the results",
    )
    parser.add_argument(
        "--save_generations",
        action="store_true",
        help="Whether to save code generations",
    )
    parser.add_argument(
        "--save_generations_path",
        type=str,
        default="generations.json",
        help="Path for saving the code generations",
    )
    parser.add_argument(
        "--save_references",
        action="store_true",
        help="Whether to save reference solutions/tests",
    )
    parser.add_argument(
        "--mutate_method",
        type=str,
        default="prompt",
        help="Method used to mutate the code, could be edit for commit models",
    )
    parser.add_argument("--max_memory_per_gpu", type=str, default=None)
    parser.add_argument(
        "--check_references",
        action="store_true",
        help="Don't run generation but benchmark groundtruth (useful for debugging)",
    )    
    return parser.parse_args()


def pattern_match(patterns, source_list):
    """Returns a list containing all values of the source_list that
    match at least one of the patterns"""
    task_names = set()
    for pattern in patterns:
        for matching in fnmatch.filter(source_list, pattern):
            task_names.add(matching)
    return list(task_names)

def get_gpus_max_memory(max_memory):
    import torch
    max_memory = {i: max_memory for i in range(torch.cuda.device_count())}
    return max_memory

def main():
    args = parse_args()
    transformers.logging.set_verbosity_error()
    datasets.logging.set_verbosity_error()

    if args.tasks is None:
        task_names = ALL_TASKS
    else:
        task_names = pattern_match(args.tasks.split(","), ALL_TASKS)

    accelerator = Accelerator()
    if accelerator.is_main_process:
        print(f"Selected Tasks: {task_names}")

    results = {}
<<<<<<< HEAD
    if args.generations_path and os.path.exists(args.generations_path):
        if args.generation_only:
            print("generation mode only, skip the evaluation")
            return
=======
    if args.load_generations_path:
>>>>>>> 9dcb5e19
        # here we don't generate code but only evaluate previously computed generations
        if accelerator.is_main_process:
            print("evaluation only mode")
        evaluator = Evaluator(accelerator, None, None, args)
        for task in task_names:
            results[task] = evaluator.evaluate(task)
    else:
        # here we generate code and save it (evaluation is optional but True by default)
<<<<<<< HEAD
        print("Loading the model and tokenizer")
        if args.max_memory_per_gpu:
            import torch
            model = AutoModelForCausalLM.from_pretrained(
                args.model,     
                revision=args.revision,
                trust_remote_code=args.trust_remote_code,
                use_auth_token=args.use_auth_token,                   
                device_map="auto", 
                torch_dtype=torch.bfloat16,
                max_memory=get_gpus_max_memory(args.max_memory_per_gpu),
                offload_folder="offload",
            )
        else:
            model = AutoModelForCausalLM.from_pretrained(
                args.model,
                revision=args.revision,
                trust_remote_code=args.trust_remote_code,
                use_auth_token=args.use_auth_token,
            )
=======
        dict_precisions = {
            "fp32": torch.float32,
            "fp16": torch.float16,
            "bf16": torch.bfloat16,
        }
        if args.precision not in dict_precisions:
            raise ValueError(
                f"Non valid precision {args.precision}, choose from: fp16, fp32, bf16"
            )
        print(f"Loading tokenizer and model (in {args.precision})")
        model = AutoModelForCausalLM.from_pretrained(
            args.model,
            revision=args.revision,
            torch_dtype=dict_precisions[args.precision],
            trust_remote_code=args.trust_remote_code,
            use_auth_token=args.use_auth_token,
        )
>>>>>>> 9dcb5e19
        tokenizer = AutoTokenizer.from_pretrained(
            args.model,
            revision=args.revision,
            trust_remote_code=args.trust_remote_code,
            use_auth_token=args.use_auth_token,
            truncation_side="left",
        )
        if not tokenizer.eos_token:
            if tokenizer.bos_token:
                tokenizer.eos_token = tokenizer.bos_token
                print("bos_token used as eos_token")
            else:
                raise ValueError("No eos_token or bos_token found")
        tokenizer.pad_token = tokenizer.eos_token
        # Padding on the right is needed to cut off padding in `complete_code`
        tokenizer.padding_side = "right"
        
        args.generations_path = "generations.json" if args.generations_path is None else args.generations_path
        evaluator = Evaluator(accelerator, model, tokenizer, args)

        for task in task_names:
            if args.generation_only:
                if accelerator.is_main_process:
                    print("generation mode only")
                generations, references = evaluator.generate_text(task)
                if accelerator.is_main_process:
<<<<<<< HEAD
                    with open(args.generations_path, "w") as fp:
=======
                    with open(args.save_generations_path, "w") as fp:
>>>>>>> 9dcb5e19
                        json.dump(generations, fp)
                        print(f"generations were saved at {args.save_generations_path}")
                    if args.save_references:
                        with open("references.json", "w") as fp:
                            json.dump(references, fp)
                            print("references were saved")
            else:
                results[task] = evaluator.evaluate(task)

<<<<<<< HEAD
    # Save all args to config
    results["config"] = vars(args)
=======
    results["config"] = {
        "model": args.model,
        "temperature": args.temperature,
        "n_samples": args.n_samples,
    }
>>>>>>> 9dcb5e19
    if not args.generation_only:
        dumped = json.dumps(results, indent=2)
        if accelerator.is_main_process:
            print(dumped)
<<<<<<< HEAD
            with open(args.output_path, "w") as f:
                f.write(dumped)
=======

        with open(args.metric_output_path, "w") as f:
            f.write(dumped)
>>>>>>> 9dcb5e19


if __name__ == "__main__":
    main()<|MERGE_RESOLUTION|>--- conflicted
+++ resolved
@@ -170,14 +170,7 @@
         print(f"Selected Tasks: {task_names}")
 
     results = {}
-<<<<<<< HEAD
-    if args.generations_path and os.path.exists(args.generations_path):
-        if args.generation_only:
-            print("generation mode only, skip the evaluation")
-            return
-=======
     if args.load_generations_path:
->>>>>>> 9dcb5e19
         # here we don't generate code but only evaluate previously computed generations
         if accelerator.is_main_process:
             print("evaluation only mode")
@@ -186,28 +179,6 @@
             results[task] = evaluator.evaluate(task)
     else:
         # here we generate code and save it (evaluation is optional but True by default)
-<<<<<<< HEAD
-        print("Loading the model and tokenizer")
-        if args.max_memory_per_gpu:
-            import torch
-            model = AutoModelForCausalLM.from_pretrained(
-                args.model,     
-                revision=args.revision,
-                trust_remote_code=args.trust_remote_code,
-                use_auth_token=args.use_auth_token,                   
-                device_map="auto", 
-                torch_dtype=torch.bfloat16,
-                max_memory=get_gpus_max_memory(args.max_memory_per_gpu),
-                offload_folder="offload",
-            )
-        else:
-            model = AutoModelForCausalLM.from_pretrained(
-                args.model,
-                revision=args.revision,
-                trust_remote_code=args.trust_remote_code,
-                use_auth_token=args.use_auth_token,
-            )
-=======
         dict_precisions = {
             "fp32": torch.float32,
             "fp16": torch.float16,
@@ -225,7 +196,6 @@
             trust_remote_code=args.trust_remote_code,
             use_auth_token=args.use_auth_token,
         )
->>>>>>> 9dcb5e19
         tokenizer = AutoTokenizer.from_pretrained(
             args.model,
             revision=args.revision,
@@ -252,11 +222,7 @@
                     print("generation mode only")
                 generations, references = evaluator.generate_text(task)
                 if accelerator.is_main_process:
-<<<<<<< HEAD
-                    with open(args.generations_path, "w") as fp:
-=======
                     with open(args.save_generations_path, "w") as fp:
->>>>>>> 9dcb5e19
                         json.dump(generations, fp)
                         print(f"generations were saved at {args.save_generations_path}")
                     if args.save_references:
@@ -266,28 +232,15 @@
             else:
                 results[task] = evaluator.evaluate(task)
 
-<<<<<<< HEAD
     # Save all args to config
     results["config"] = vars(args)
-=======
-    results["config"] = {
-        "model": args.model,
-        "temperature": args.temperature,
-        "n_samples": args.n_samples,
-    }
->>>>>>> 9dcb5e19
     if not args.generation_only:
         dumped = json.dumps(results, indent=2)
         if accelerator.is_main_process:
             print(dumped)
-<<<<<<< HEAD
-            with open(args.output_path, "w") as f:
-                f.write(dumped)
-=======
 
         with open(args.metric_output_path, "w") as f:
             f.write(dumped)
->>>>>>> 9dcb5e19
 
 
 if __name__ == "__main__":
